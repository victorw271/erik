#  Copyright (c) 2019 MindAffect B.V. 
#  Author: Jason Farquhar <jason@mindaffect.nl>
# This file is part of pymindaffectBCI <https://github.com/mindaffect/pymindaffectBCI>.
#
# pymindaffectBCI is free software: you can redistribute it and/or modify
# it under the terms of the GNU General Public License as published by
# the Free Software Foundation, either version 3 of the License, or
# (at your option) any later version.
#
# pymindaffectBCI is distributed in the hope that it will be useful,
# but WITHOUT ANY WARRANTY; without even the implied warranty of
# MERCHANTABILITY or FITNESS FOR A PARTICULAR PURPOSE.  See the
# GNU General Public License for more details.
#
# You should have received a copy of the GNU General Public License
# along with pymindaffectBCI.  If not, see <http://www.gnu.org/licenses/>

from mindaffectBCI.decoder.normalizeOutputScores import mktestFy
from mindaffectBCI.decoder.utils import block_permute
import numpy as np

def zscore2Ptgt_softmax(f, softmaxscale:float=2, prior:np.ndarray=None, validTgt=None, marginalizemodels:bool=True, marginalizedecis:bool=False, peroutputmodel:bool=False):
    '''
    convert normalized output scores into target probabilities

    Args:
     f (nM,nTrl,nDecis,nY):  normalized accumulated scores
     softmaxscale (float, optional): slope to scale from scores to probabilities.  Defaults to 2.
     validtgtTrl (bool nM,nTrl,nY): which targets are valid in which trials 
     peroutputmode (bool, optional): assume if nM==nY that we have 1 model per output.  Defaults to True.
     prior ([nM,nTrl,nDecis,nY]): prior probabilities over the different dimesions of f. e.g. if want a prior over Models should be shape (nM,1,1,1), for a prior over outputs (nY,). Defaults to None. 

    Returns:
     Ptgt (nTrl,nY): target probability for each trial (if marginalizemodels and marginalizedecis is True)
    '''

    # fix the nuisance parameters to get per-output per trial score
    # pick the model

    # make 4d->3d for simplicity
    if f.ndim > 3:
        origf = f.copy()
        if f.shape[0] == 1:
            f = f[0,...]
        else:
            if f.shape[0]==f.shape[-1] and peroutputmodel:
                # WARNING: assume that have unique model for each output..
                # WARNING: f must have same mean and scale for this to be valid!!
                f=np.zeros(f.shape[1:])
                for mi in range(origf.shape[0]):
                    f[..., mi]=origf[mi, :, :, mi]

    elif f.ndim == 2:
        f = f[np.newaxis, :]

    elif f.ndim == 1:
        f = f[np.newaxis, np.newaxis, :]
    # Now : f= ((nM,)nTrl,nDecis,nY)

    # identify the valid targets for each trial
    if validTgt is None: # get which outputs are used in which trials..
        validTgt = np.any(f != 0, axis=(-4,-2) if f.ndim>3 else -2) # (nTrl,nY)
    else:
        # ensure valid target info is in the shape we expect
        if validTgt.ndim == 3: #(nM,nTrl,nY)
            validTgt = np.any(validTgt,0)
        elif validTgt.ndim == 1: # (nY,)
            validTgt = validTgt[np.newaxis, :] 

    noutcorr = softmax_nout_corr(np.sum(validTgt,-1)) # (nTrl,)
    softmaxscale = softmaxscale * noutcorr #(nTrl,)

    # include the scaling
    # N.B. horrible np-hack to make softmaxscale the right size, by adding 1 dims to end
    f = f * softmaxscale.reshape((-1,1,1)).astype(f.dtype)

    # inlude the prior
    if prior is not None:
        logprior = np.log(np.maximum(prior,1e-8))
        f = f + logprior.astype(f.dtype)
    
    # marginalization over multiple models
    # get the axis to marginalize over
    marginalize_axis=[]
    if marginalizemodels and f.ndim>3 and f.shape[0] > 1: # marginalize the models axis
        marginalize_axis.append(-4)
    if marginalizedecis and f.shape[-2] > 1: # marginalize the decision points axis
        marginalize_axis.append(-2)
    marginalize_axis=tuple(marginalize_axis)

    if marginalize_axis:
        if False: # marginalize then softmax
            f = marginalize_scores(f, marginalize_axis, keepdims=False)

            # get the prob each output conditioned on the model
            Ptgt = softmax(f,axis=-1,validTgt=validTgt) # ((nM,)nTrl,nDecis,nY)
        else: # softmax then sum

            Ptgt = softmax(f,axis=(-1,)+marginalize_axis, validTgt=validTgt)
            Ptgt = np.sum(Ptgt, axis=marginalize_axis, keepdims=True)
    else:
        Ptgt = softmax(f,axis=(-1,)+marginalize_axis, validTgt=validTgt)


    if any(np.isnan(Ptgt.ravel())):
        if not all(np.isnan(Ptgt.ravel())):
            print('Error NaNs in target probabilities')
        Ptgt[:] = 0
    return Ptgt


def entropy(p,axis=-1):
    ent = np.sum(p*np.log(np.maximum(p, 1e-08)), axis) # / -np.log(Ptgtepmdl.shape[-1]) # (nDecis)
    return ent


def softmax(f, axis=-1, validTgt=None):
    ''' simple softmax over final dim of input array, with compensation for missing inputs with validTgt mask. '''
    p = np.exp( f - np.max(f, axis, keepdims=True) ) # (nTrl,nDecis,nY) [ nY x nDecis x nTrl ]
    # cancel out the missing outputs
    if validTgt is not None and not all(validTgt.ravel()):
        p = p * validTgt[..., np.newaxis, :].astype(f.dtype)
    # convert to softmax, with guard for div by zero
    p = p / np.maximum(np.sum(p, axis, keepdims=True), 1e-6, dtype=f.dtype)
    return p

def softmax_nout_corr(n):
    ''' approximate correction factor for probabilities out of soft-max to correct for number of outputs'''
    #return np.minimum(2.45,1.25+np.log2(np.maximum(1,n))/5.5)/2.45
    return np.ones(n.shape) #np.minimum(2.45,1.25+np.log2(np.maximum(1,n))/5.5)/2.45

def marginalize_scores(f, axis, prior=None, keepdims=False):
    """marginalize the output scores to remove nuisance parameters, e.g. decis-pts, models.

    Args:
        f (np.ndarray (nModel,nTrial,nDecisPts,nOutput)): the scores
        axis ([listInt]): the axis of f to marginalize over
        prior ([type], optional): prior over the dimesions of f. Defaults to None.
        keepdims (bool, optional): flag if we keep or compress the dims of f.  Defaults to False.

    Returns:
        f: (np.ndarray): the marginalized f scores
    """
    if f.size == 0:
        return f

    if prior is not None:
        logprior = np.log(np.maximum(prior,1e-8))
        f = f + logprior.astype(f.dtype)

    maxf = np.max(f, axis=axis, keepdims=True) # remove for numerical robustness
    z = np.exp( f - maxf ).astype(f.dtype) # non-normalized Ptgt
    p = z / np.sum(z, axis, keepdims=True) # normalized Ptgt
    #p = softmax(f,axis=axis)
    f = np.sum(f * p, axis, keepdims=keepdims) # marginalized score

    return f

def calibrate_softmaxscale(f, validTgt=None, 
                           scales=(.01,.02,.05,.1,.2,.3,.4,.5,1,1.5,2,2.5,3,3.5,4,5,7,10,15,20,30,50,100), 
                           MINP=.01, marginalizemodels=True, marginalizedecis=False, 
                           nocontrol_condn=0, verb=0):
    '''
    attempt to calibrate the scale for a softmax decoder to return calibrated probabilities

    Args:
     f ((nM,)nTrl,nDecis,nY): normalized accumulated scores]
     validTgt(bool (nM,)nTrl,nY): which targets are valid in which trials
     scales (list:int): set of possible soft-max scales to try
     MINP (float): minimium P-value.  We clip the true-target p-val to this level as a way
            of forcing the fit to concentrate on getting the p-val right when high, rather than
            over penalizing when it's wrong

    Returns:
     softmaxscale (float): slope for softmax to return calibrated probabilities
    '''
    # remove trials with no-true-label info
    axis = (-3,-1) if f.ndim>3 else (-1)
    keep = np.any(f[..., 0], axis) # [ nTrl ]
    if not np.all(keep):
        f = f[..., keep, :, :]
    # strip empty outputs (over all trials)
    axis = (-4,-3,-2) if f.ndim>3 else (-3,-2)
    keep = np.any(f!=0,axis=axis) # nY
    if not np.all(keep):
        f = f[..., keep]

    if nocontrol_condn and f.shape[-1]>5:
        f_nc = f[..., 1:]
        vtgt_nc = np.any(f_nc != 0, axis=(-4,-2) if f.ndim>3 else -2) # (nTrl,nY)

    validTgt = np.any(f != 0, axis=(-4,-2) if f.ndim>3 else -2) # (nTrl,nY)

    # include the nout correction on a per-trial basis
    noutcorr = softmax_nout_corr(np.sum(validTgt,1)) # (nTrl,)

    # simply try a load of scales - as input are normalized shouldn't need more than this
    Ed = np.zeros(len(scales),)
    for i,s in enumerate(scales):
        # apply the soft-max with this scaling
        Ptgt = zscore2Ptgt_softmax(f,softmaxscale=s,validTgt=validTgt,marginalizemodels=marginalizemodels,marginalizedecis=marginalizedecis)

        # Compute the loss = cross-entropy.  
        # As Y==0 is *always* the true-class, this becomes simply sum log this class 
        Edi = np.sum( -np.log(np.maximum(Ptgt[...,0:1],1e-5)) )

        if nocontrol_condn:
            # inlude a non-control class loss
            Ptgt_nc = zscore2Ptgt_softmax(f_nc,softmaxscale=s,validTgt=vtgt_nc,marginalizemodels=marginalizemodels,marginalizedecis=marginalizedecis)
            Edi_nc = np.sum( -np.log(np.maximum(Ptgt_nc[...,0:1],1e-5)) ) / (f.shape[-1]-1)
<<<<<<< HEAD
            #print("{}) scale={} Ed={} = {}+{}".format(i,s,Edi+Edi_nc, Edi, Edi_nc * nocontrol_condn))
            Edi = Edi + Edi_nc * nocontrol_condn
        else:
            #print("{}) scale={} Ed={}".format(i,s,Edi))
            pass
=======
            if verb > 0: print("{}) scale={} Ed={} = {}+{}".format(i,s,Edi+Edi_nc, Edi, Edi_nc * nocontrol_condn))
            Edi = Edi + Edi_nc * nocontrol_condn
        else:
            if verb > 0: print("{}) scale={} Ed={}".format(i,s,Edi))
>>>>>>> dba17ca0

        Ed[i] = Edi
    # use the max-entropy scale
    mini = np.argmin(Ed)
    softmaxscale = scales[mini]
    print("softmaxscale={}".format(softmaxscale))
    return softmaxscale

def mkTestFy(nY,nM,nEp,nTrl,sigstr,startup_lag):
    np.random.seed(0)
    noise = np.random.standard_normal((nM,nTrl,nEp,nY))
    noise = noise - np.mean(noise.ravel())
    noise = noise / np.std(noise.ravel())

    sigamp=sigstr*np.ones(noise.shape[-2]) # [ nEp ]


    # no signal ast the start of the trial
    startuplag_samp=int(nEp*startup_lag)
    sigamp[:startuplag_samp]=0
    Fy = np.copy(noise)
    # add the signal
    Fy[0, :, :, 0] = Fy[0, :, :, 0] + sigamp
    #print("Fy={}".format(Fy))

    return Fy, noise, sigamp

def visPtgt(Fy, normSum, centFy, detrendFy, bwdAccumulate,
            marginalizemodels, marginalizedecis, 
            nEpochCorrection, priorweight, minDecisLen=-1, nocontrol_condn=True, n_virt_outputs=None):
    import numpy as np
    #print("{}".format(locals()))
    
    from mindaffectBCI.decoder.normalizeOutputScores import normalizeOutputScores, estimate_Fy_noise_variance
    sigma0, _ = estimate_Fy_noise_variance(Fy, priorsigma=None)
    #print('Sigma0{} = {}'.format(self.sigma0_.shape,self.sigma0_))
    sigma0 = np.nanmedian(sigma0)  # ave
    print('Sigma0 = {}'.format(sigma0))

    sFy=np.cumsum(Fy,-2)
    ssFy,scale_sFy,N,_,_=normalizeOutputScores(Fy.copy(),minDecisLen=-1, nEpochCorrection=nEpochCorrection, 
                                normSum=normSum, detrendFy=detrendFy, centFy=centFy, bwdAccumulate=False,
                                marginalizemodels=marginalizemodels, priorsigma=(sigma0,priorweight))
    softmaxscale = calibrate_softmaxscale(ssFy,marginalizemodels=marginalizemodels, nocontrol_condn=nocontrol_condn, n_virt_outputs=n_virt_outputs)

    ssFy,scale_sFy,N,_,_=normalizeOutputScores(Fy.copy(),minDecisLen=-1, nEpochCorrection=nEpochCorrection, 
                                normSum=normSum, detrendFy=detrendFy, centFy=centFy, bwdAccumulate=False,
                                marginalizemodels=marginalizemodels, priorsigma=(sigma0,priorweight))
    #print('ssFy={}'.format(ssFy.shape))
    from mindaffectBCI.decoder.zscore2Ptgt_softmax import zscore2Ptgt_softmax, softmax
    smax = softmax(ssFy*softmaxscale,axis=((-4,-1) if ssFy.ndim>3 else -1))
    #print("{}".format(smax.shape))
    Ptgt=zscore2Ptgt_softmax(ssFy, marginalizemodels=marginalizemodels, marginalizedecis=False, softmaxscale=softmaxscale) # (nTrl,nEp,nY)
    if Ptgt.ndim>3 and Ptgt.shape[0]==1: # strip singlenton model dim
        Ptgt=Ptgt[0,...]
    #print("Ptgt={}".format(Ptgt.shape))
    import matplotlib.pyplot as plt
    plt.clf()
    tri=min(1,Fy.shape[-3]-1)
    nM=Fy.shape[-4] if Fy.ndim>3 else 1
    for mi in range(nM):
        sFyi  = sFy[mi,tri,:,:] if sFy.ndim>3 else sFy[tri,:,:]
        ssFyi = ssFy[mi,tri,:,:] if ssFy.ndim>3 else ssFy[tri,:,:]
        smaxi = smax[mi,tri,:,:] if smax.ndim>3 else smax[tri,:,:]

        if mi==0 :
            a = plt.subplot(4,nM,0*nM+mi+1)
            xax=a
            yax0=a
        else:
            a = plt.subplot(4,nM,0*nM+mi+1,sharex=xax, sharey=yax0)
        plt.cla()
        plt.plot(sFyi)
        plt.plot(scale_sFy[tri,:],'k')
        if mi==0 : plt.ylabel('sFy')
        plt.ylim((np.min(sFy.ravel()),np.max(sFy.ravel())))
        plt.grid()
    
        if mi==0 :
            a=plt.subplot(4,nM,1*nM+mi+1, sharex=xax)
            yax1=a
        else:
            a=plt.subplot(4,nM,1*nM+mi+1, sharex=xax, sharey=yax1)
        plt.cla()
        plt.plot(ssFyi)
        plt.ylim((np.min(ssFy.ravel()),np.max(ssFy.ravel())))
        if mi==0 : plt.ylabel('ssFy')
        plt.grid()
        
        if mi==0:
            a=plt.subplot(4,nM,2*nM+mi+1, sharex=xax)
            yax2=a
        else:
            a=plt.subplot(4,nM,2*nM+mi+1, sharex=xax, sharey=yax2)
        plt.cla()
        plt.plot(smaxi)
        plt.ylim((np.min(smax.ravel()),np.max(smax.ravel())))
        if mi==0: plt.ylabel('softmax')
        plt.grid()


        if Ptgt.ndim>3 :
            if mi==0:
                a=plt.subplot(4,nM,3*nM+mi+1, sharex=xax)
                yax2=a
            else:
                a=plt.subplot(4,nM,3*nM+mi+1, sharex=xax, sharey=yax2)
            plt.cla()
            plt.plot(Ptgt[mi,tri,:,:])
            plt.ylim((0,1))
            if mi==0: plt.ylabel('Ptgt')
            plt.grid()

    if Ptgt.ndim<4 or Ptgt.shape[0]==1:
        plt.subplot(414);plt.cla()    
        plt.plot(Ptgt[tri,...])
        plt.ylabel('Ptgt')
        plt.grid()

    plt.show(block=False)
    plt.tight_layout()

    # make the decoding curve
    from mindaffectBCI.decoder.decodingCurveSupervised import decodingCurveSupervised, plot_decoding_curve
    #ssFy,scale_sFy,N,_,_=normalizeOutputScores(Fy,minDecisLen=-1, nEpochCorrection=nEpochCorrection, normSum=normSum, marginalizemodels=marginalizemodels)
    #softmaxscale = calibrate_softmaxscale(ssFy,marginalizemodels=marginalizemodels)
    (dc) = decodingCurveSupervised(Fy,nInt=(100,50),
                    marginalizemodels=marginalizemodels, marginalizedecis=marginalizedecis, minDecisLen=minDecisLen,
                    normSum=normSum, detrendFy=detrendFy, centFy=centFy, bwdAccumulate=bwdAccumulate, 
                    nEpochCorrection=nEpochCorrection,
                    softmaxscale=softmaxscale,priorsigma=(sigma0,priorweight))
    plt.figure()
    plot_decoding_curve(*dc)
    plt.show()

if __name__=="__main__":
    if True:
        Fy, noise, sigamp = mkTestFy(nY=10, nM=1, nEp=800, nTrl=100, sigstr=.25, startup_lag=.20)
    else:
        import pickle
        stopping=pickle.load(open('stopping.pk','rb'))
        Fy = stopping['Fy']
        Y=stopping['Y']
        keep = np.any(Fy>0,axis=(-2,-1) if Fy.ndim<4 else (-4,-2,-1))
        Fy=Fy[...,keep,:,:]
        Y=Y[...,keep,:,:]

    visPtgt(Fy.copy(),normSum=True, centFy=True, detrendFy=False, bwdAccumulate=False, minDecisLen=100,
            marginalizemodels=True,marginalizedecis=True,nEpochCorrection=100,priorweight=100,
            nocontrol_condn=True, n_virt_outputs=-20)

    visPtgt(Fy.copy(),normSum=True, centFy=True, detrendFy=False, bwdAccumulate=False, minDecisLen=100,
            marginalizemodels=True,marginalizedecis=True,nEpochCorrection=100,priorweight=100,
            nocontrol_condn=False, n_virt_outputs=-20)<|MERGE_RESOLUTION|>--- conflicted
+++ resolved
@@ -208,18 +208,10 @@
             # inlude a non-control class loss
             Ptgt_nc = zscore2Ptgt_softmax(f_nc,softmaxscale=s,validTgt=vtgt_nc,marginalizemodels=marginalizemodels,marginalizedecis=marginalizedecis)
             Edi_nc = np.sum( -np.log(np.maximum(Ptgt_nc[...,0:1],1e-5)) ) / (f.shape[-1]-1)
-<<<<<<< HEAD
-            #print("{}) scale={} Ed={} = {}+{}".format(i,s,Edi+Edi_nc, Edi, Edi_nc * nocontrol_condn))
-            Edi = Edi + Edi_nc * nocontrol_condn
-        else:
-            #print("{}) scale={} Ed={}".format(i,s,Edi))
-            pass
-=======
             if verb > 0: print("{}) scale={} Ed={} = {}+{}".format(i,s,Edi+Edi_nc, Edi, Edi_nc * nocontrol_condn))
             Edi = Edi + Edi_nc * nocontrol_condn
         else:
             if verb > 0: print("{}) scale={} Ed={}".format(i,s,Edi))
->>>>>>> dba17ca0
 
         Ed[i] = Edi
     # use the max-entropy scale
