#  Copyright (c) 2019 MindAffect B.V. 
#  Author: Jason Farquhar <jason@mindaffect.nl>
# This file is part of pymindaffectBCI <https://github.com/mindaffect/pymindaffectBCI>.
#
# pymindaffectBCI is free software: you can redistribute it and/or modify
# it under the terms of the GNU General Public License as published by
# the Free Software Foundation, either version 3 of the License, or
# (at your option) any later version.
#
# pymindaffectBCI is distributed in the hope that it will be useful,
# but WITHOUT ANY WARRANTY; without even the implied warranty of
# MERCHANTABILITY or FITNESS FOR A PARTICULAR PURPOSE.  See the
# GNU General Public License for more details.
#
# You should have received a copy of the GNU General Public License
# along with pymindaffectBCI.  If not, see <http://www.gnu.org/licenses/>

import numpy as np
from mindaffectBCI.decoder.utils import equals_subarray
def stim2event(M:np.ndarray, evtypes=('re','fe'), axis:int=-1, oM:np.ndarray=None):
    '''
    convert per-sample stimulus sequence into per-sample event sequence (e.g. rising/falling edge, or long/short flash)

    Args:
     M  (...samp) or (...,samp,nY): for and/non-target features
     evnames (tuple (nE), optional): str list of strings, or list of values, or list of functions.  Defaults to ('re','fe')
        "0", "1", "00", "11", "01" (aka. 're'), "10" (aka, fe), "010" (aka. short), "0110" (aka long)
        "nt"+evtname : non-target event, i.e. evtname occured for any other target
        "any"+evtname: any event, i.e. evtname occured for *any* target
        "first"+evtname: first occurance of event
        "last"+evtname: last occurace of event
        "rest" - not any of the other event types, N.B. must be *last* in event list
        "raw" - unchanged input intensity coding
        "grad" - 1st temporal derivative of the raw intensity
        "inc" - when value is increasing
        "dec" - when value is decreasing
        "diff" - when value is different
        "new" - new value when value has changed
        "ave" - average stim value over all outputs
        "incXXX" - increasing faster than threshold XXX
        "decXXX" - decreasing faster than threshold XXX
        "diffXXX" - difference larger than threshold XXX
        "hot-one" - hot-one (i.e. a unique event for each stimulus level) encoding of the stimulus values
        "hot-on" - hot-one for non-zero levels (i.e. a unique event for each stimulus level) encoding of the stimulus values
        "hotXXX" - a unique event for each level from 0-XXX
        "output2event" - convert each unique output to it's own event type - N.B. assumes time in axis -2, outputs in axis -1
        XXX : int - stimlus level equals XXX
     axis (int,optional) : the axis of M which runs along 'time'.  Defaults to -1
     oM (...osamp) or (...,osamp,nY): prefix stimulus values of M, used to incrementally compute the  stimulus features

    Note: you can write your own stim2event mappings with this function call signature:
       s2e(M:ndarray, axis:int=-1, oM:ndarray=None) -> (F:ndarray, elab:str)
    where M - (...samp) or (...,samp,nY),  axis='time-axis', F-(M.shape +(nevt,1)), elab=list of nevt-str
    For example:
        def s2equal(M,val,axis=-1,oM=None): return M==val
        F = stim2event(M,etypes=(lambda M,axis,oM: s2equal(M,10,axis,oM)))

    Returns:
     evt (M.shape,nE): the computed event sequence
     evtlabs (list-of-str) : labels for the output event types

    Examples:
      #For a P300 bci, with target vs. non-target response use:
        M = np.array([[1,0,0,0,0,0,1,0],[0,0,1,0,0,0,0,0],[0,0,0,0,1,0,0,0]]).T
        E,_ = stim2event(M,evtypes=['re','ntre'], axis=-2)
      #Or modeling as two responses, target-stim-response and any-stim-response
        E,_ = stim2event(M,evtypes=('re','anyre'), axis=-2)
    '''
    if axis < 0: # ensure axis is positive!
        axis=M.ndim+axis
    if not hasattr(evtypes,'__iter__') or isinstance(evtypes, str):
        evtypes = [evtypes]
    if evtypes is None:
        return M[:,:,:,np.newaxis]
    if oM is not None:
        #  include the prefix
        M = np.append(oM,M,axis)

    # Copyright (c) MindAffect B.V. 2018
    E = np.zeros(M.shape+(len(evtypes), ), M.dtype) # list event types
    #print("E.dtype={}".format(E.dtype))
    if len(M) == 0: # guard empty inputs
        return E
    # single elment padding matrix    
    padshape=list(M.shape); padshape[axis] = 1; pad = np.zeros(padshape, dtype=M.dtype)
    evtlabs=[]
    for ei, etype in enumerate(evtypes):

        elab = etype
        # extract the stimulus modifier
        modifier = None
        for mod in ('nt','any','onset','offset','first','last'):
            if isinstance(etype,str) and etype.startswith(mod):
                modifier = mod
                etype = etype[len(mod):]
                break
        
        if callable(etype): # function to call, matches our signature
            F, elab = etype(M, axis, oM)

        elif not isinstance(etype,str): # not-function not str -> assume it's a value to match:
            F = (M == etype)

        # 1-bit
        elif etype == "flash" or etype == '1':
            F = (M == 1)
        elif etype == '0':
            F = (M == 0)
        # 2-bit
        elif etype == "00":
            F = equals_subarray(M, [0, 0], axis)
        elif etype == "01" or etype == 're':
            F = equals_subarray(M, [0, 1], axis)
        elif etype == "10" or etype == 'fe':
            F = equals_subarray(M, [1, 0], axis)
        elif etype == "11":
            F = equals_subarray(M, [1, 1], axis)
        # 3-bit
        elif etype == "000":
            F = equals_subarray(M, [0, 0, 0], axis)
        elif etype == "001":
            F = equals_subarray(M, [0, 0, 1], axis)
        elif etype == "010" or etype == 'short':
            F = equals_subarray(M, [0, 1, 0], axis)
        elif etype == "011":
            F = equals_subarray(M, [0, 1, 1], axis)
        elif etype == "100":
            F = equals_subarray(M, [1, 0, 0], axis)
        elif etype == "101":
            F = equals_subarray(M, [1, 0, 1], axis)
        elif etype == "110":
            F = equals_subarray(M, [1, 1, 0], axis)
        elif etype == "111":
            F = equals_subarray(M, [1, 1, 1], axis)
        # 4-bit
        elif etype == "0110" or etype == 'long':
            F = equals_subarray(M, [0, 1, 1, 0], axis)

        elif etype == 'output2event':
            F = M.reshape(M.shape[:-1]+(1,M.shape[-1])) # (...,1,nY)
            elab = np.arange(F.shape[-1])+1

        elif etype == "hot-one" or etype == 'hot-on':
            vals = np.unique(M)
            if etype=='hot-on' and vals[0]==0:
                vals = vals[1:]
            F = M[...,np.newaxis] == vals.reshape((1,)*M.ndim+(vals.size,))
            elab = vals  # labs are now the values used

        elif etype.startswith("hot"):
            n = int(etype[3:]) if len(etype)>3 else 0
            vals = np.arange(n,dtype=M.dtype)
            F = M[...,np.newaxis] == vals.reshape((1,)*M.ndim+(vals.size,))

        elif etype.startswith("<"):
            n = float(etype[1:]) if len(etype)>1 else 0
            F = M < n

        elif etype.startswith(">"):
            n = float(etype[1:]) if len(etype)>1 else 0
            F = M > n

        # continuous values
        elif etype == "ave":
            if not axis == M.ndim-2:
                raise ValueError("ave only for axis==-2")
            F = np.mean(M, axis=axis+1, keepdims=True)[...,np.newaxis].astype(np.float32)

        elif etype.startswith('inc'): # increasing
            thresh = float(etype[3:]) if len(etype)>3 else 0
            F = np.diff(M, axis=axis, append=pad) > thresh

        elif etype.startswith('dec'): # decreasing
            thresh = float(etype[3:]) if len(etype)>3 else 0
            F = np.diff(M, axis=axis, append=pad) < -thresh

        elif etype.startswith("diff"): # changing
            thresh = float(etype[4:]) if len(etype)>4 else 0
            F = np.abs(np.diff(M, axis=axis, append=pad)) >= thresh

        elif etype.startswith("new") or etype=='step': # new value
            thresh = float(etype[3:]) if len(etype)>3 else 0
            tmp = np.abs(np.diff(M, axis=axis, append=pad)) <= thresh
            F = M.copy()
            F[tmp]=0

        elif etype.startswith('cross'):
            thresh = float(etype[5:]) if len(etype)>5 else 0
            if axis==M.ndim-2:
                tmp = np.logical_and(M[...,:-1,:]<=thresh, thresh<M[...,1:,:]) 
            elif axis==M.ndim-1:
                tmp = np.logical_and(M[...,:-1]<=thresh, thresh<M[...,1:])
            else:
                raise ValueError("cross feature only for axis==-2 or axis==-1, not {}".format(axis))
            # ensure is the right size
            F =  np.append(tmp,np.zeros(pad.shape,dtype=tmp.dtype),axis=axis)

        elif etype == 'grad': # gradient of the stimulus
            F = np.diff(M,axis=axis, append=pad)

        elif etype == "rest": # i.e. no stimuli anywhere
            if not axis == M.ndim-2:
                raise ValueError("rest only for axis==-2")
            F = np.logical_not(np.any(M, axis=-1, keepdims=True))

        elif etype == 'raw':
            F = M

        else:
            raise ValueError("Unrecognised evttype:{}".format(etype))

        # apply any modifiers wanted to F
        if modifier == "nt":
            # non-target, means true when OTHER targets are high, i.e. or over other outputs
            if not axis == M.ndim-2:
                raise ValueError("non-target only for axis==-2")
            anyevt = np.any(F > 0, axis=-1) # any stim event type
            for yi in range(F.shape[-1]):
                # non-target if target for *any* Y except this one
                F[..., yi] = np.logical_and(F[..., yi] == 0, anyevt)
                
        elif modifier == "any":
            if not axis == M.ndim-2:
                raise ValueError("any feature only for axis==-2")   
            # any, means true if any target is true, N.B. use logical_or to broadcast
            F = np.any(F > 0, axis=-1, keepdims=True)
            #F = np.repeat(F,repeats=M.shape[-1],axis=-1) # blow up to orginal size

        elif modifier in ('onset','first'):
            # first stimulus RE for any output
            F = np.cumsum(F, axis=axis, dtype=M.dtype) # number of stimulus since trial start 
            F[F>1] = 0 # zero out if more than 1 stimulus since trial start

        elif modifier in ('offset','last'):
            # first stimulus RE for any output
            F = np.cumsum(F, axis=axis, dtype=M.dtype) # number of stimulus since trial start 
            F[F>1] = 0 # zero out if more than 1 stimulus since trial start

<<<<<<< HEAD
        if F.shape == M.shape or F.shape[:-1] == M.shape[:-1]: # or can scale up to same size
=======
        if F.shape[:-1] == M.shape[:-1] and (F.shape[-1]==1 or F.shape[-1]==M.shape[-1]) :
            # single output to add
>>>>>>> 154a70e0
            E[..., ei] = F
            evtlabs.append(elab)
        elif len(evtypes)==1:
            E = F.astype(E.dtype)
            evtlabs.extend(elab)
        else:
            raise ValueError("Cant (currently) mix direct and indirect encodings")
        

    if oM is not None:
        # strip the prefix
        # build index expression to get the  post-fix along axis
        idx=[slice(None)]*E.ndim
        idx[axis]=slice(oM.shape[axis],E.shape[axis])
        # get  the postfix
        E = E[tuple(idx)]
    #print("E.dtype={}".format(E.dtype))
    return E, evtlabs


def lessthan(M,val,axis,oM): return M<val, "<{}".format(val)
def greaterthan(M,val,axis,oM): return M>val, ">{}".format(val)
def hot_greaterthan(M,axis,oM): 
    vals = np.unique(M)
    if len(vals)>1: vals = vals[:-1] # strip max val with nothing >
    F = M[...,np.newaxis] > vals.reshape((1,)*M.ndim+(vals.size,))
    elab = tuple(">{}".format(v) for v in vals)  # labs are now the values used
    return F,elab

def hoton_lessthan(M,axis,oM): 
    vals = np.unique(M)
    if len(vals)>1: vals=vals[2:] # strip min as nothing is <min
    F = M[...,np.newaxis] < vals.reshape((1,)*M.ndim+(vals.size,))
    elab = tuple("<{}".format(v) for v in vals)  # labs are now the values used
    return F,elab

def testcase():
    from mindaffectBCI.decoder.stim2event import stim2event
    # M = (samp,Y)
    M = np.array([[0, 0, 2, 1, 0, 0, 0, 0, 1, 2, 1, 1, 0],
                  [0, 0, 0, 1, 0, 1, 0, 0, 1, 0, 0, 1, 0]])
    
    print("Raw  :{}".format(M))
<<<<<<< HEAD
    e,_ = stim2event(M, 1, axis=-1);     print("1:{}".format(e[0, ...].T))
    e,_ = stim2event(M, 'flash', axis=-1);     print("flash:{}".format(e[0, ...].T))
    e,_ = stim2event(M, 're', axis=-1);        print("re   :{}".format(e[0, ...].T))
    e,_ = stim2event(M, 'fe', axis=-1);        print("fe   :{}".format(e[0, ...].T))
    e,_ = stim2event(M, 'diff', axis=-1);      print("diff :{}".format(e[0, ...].T))
    e,_ = stim2event(M, 'inc', axis=-1);       print("inc  :{}".format(e[0, ...].T))
    e,_ = stim2event(M, 'dec', axis=-1);       print("dec  :{}".format(e[0, ...].T))
    e,_ = stim2event(M, 'new', axis=-1);      print("new  :{}".format(e[0, ...].T))
    e,_ = stim2event(M, 'grad', axis=-1);      print("grad :{}".format(e[0, ...].T))
    e,_ = stim2event(M, 'hot-one', axis=-1);      print("hot-one :{}".format(e[0, ...].T))
    e,_ = stim2event(M, 'hot2', axis=-1);      print("hot2 :{}".format(e[0, ...].T))
    e,_ = stim2event(M, 'output2event', axis=-1);   print("output2event :{}".format(e[0, ...].T))
    e,_ = stim2event(M*30, 'inc10', axis=-1);       print("inc10 :{}".format(e[0, ...].T))
    e,_ = stim2event(M*30, 'dec10', axis=-1);       print("dec10 :{}".format(e[0, ...].T))
    e,_ = stim2event(M-1, 'cross0', axis=-1);       print("cross0 :{}".format(e[0, ...].T))
    e,_ = stim2event(M, ('re', 'fe'), axis=-1); print("refe :{}".format(e[0, ...].T))
    e,_ = stim2event(M, 'onsetre', axis=-1);     print("onsetre:{}".format(e[0, ...].T))
    e,_ = stim2event(M.T, ('re', 'fe', 'rest'), axis=-2); print("referest :{}".format(e[0, ...].T))
    e,_ = stim2event(M.T, 'ntre', axis=-2);      print("ntre :{}".format(e[0, ...].T))

    e,_ = stim2event(M, hot_greaterthan, axis=-1);  print("hot > :{}".format(e[0, ...].T))
=======
    e = stim2event(M, 1, axis=-1);     print("1:{}".format(e[0, ...].T))
    e = stim2event(M, 'flash', axis=-1);     print("flash:{}".format(e[0, ...].T))
    e = stim2event(M, 're', axis=-1);        print("re   :{}".format(e[0, ...].T))
    e = stim2event(M, 'fe', axis=-1);        print("fe   :{}".format(e[0, ...].T))
    e = stim2event(M, 'diff', axis=-1);      print("diff :{}".format(e[0, ...].T))
    e = stim2event(M, 'inc', axis=-1);       print("inc  :{}".format(e[0, ...].T))
    e = stim2event(M, 'dec', axis=-1);       print("dec  :{}".format(e[0, ...].T))
    e = stim2event(M, 'new', axis=-1);      print("new  :{}".format(e[0, ...].T))
    e = stim2event(M, 'grad', axis=-1);      print("grad :{}".format(e[0, ...].T))
    e = stim2event(M, 'hot-one', axis=-1);      print("hot-one :{}".format(e[0, ...].T))
    e = stim2event(M, 'hot2', axis=-1);      print("hot2 :{}".format(e[0, ...].T))
    e = stim2event(M*30, 'inc10', axis=-1);       print("inc10 :{}".format(e[0, ...].T))
    e = stim2event(M*30, 'dec10', axis=-1);       print("dec10 :{}".format(e[0, ...].T))
    e = stim2event(M-1, 'cross', axis=-1);       print("cross :{}".format(e[0, ...].T))
    e = stim2event(M, ('re', 'fe'), axis=-1); print("refe :{}".format(e[0, ...].T))
    e = stim2event(M, 'onsetre', axis=-1);     print("onsetre:{}".format(e[0, ...].T))
    e = stim2event(M.T, ('re', 'fe', 'anyre'), axis=-2); print("refeanyer :{}".format(e[0, ...].T))
    e = stim2event(M.T, ('re', 'fe', 'rest'), axis=-2); print("referest :{}".format(e[0, ...].T))
    e = stim2event(M.T, 'ntre', axis=-2);      print("ntre :{}".format(e[0, ...].T))
>>>>>>> 154a70e0

    # test incremental calling, propogating prefix between calls
    oM= None
    e = []
    for bi,b in enumerate(range(0,M.shape[-1],2)):
        bM = M[:,b:b+2]
        eb,_ = stim2event(bM,('re','fe'),axis=-1,oM=oM)
        e.append(eb)
        oM=bM
    e = np.concatenate(e,-2)
    print("increfe :{}".format(e[0, ...].T))

if __name__ == "__main__":
    testcase()<|MERGE_RESOLUTION|>--- conflicted
+++ resolved
@@ -236,12 +236,8 @@
             F = np.cumsum(F, axis=axis, dtype=M.dtype) # number of stimulus since trial start 
             F[F>1] = 0 # zero out if more than 1 stimulus since trial start
 
-<<<<<<< HEAD
-        if F.shape == M.shape or F.shape[:-1] == M.shape[:-1]: # or can scale up to same size
-=======
         if F.shape[:-1] == M.shape[:-1] and (F.shape[-1]==1 or F.shape[-1]==M.shape[-1]) :
             # single output to add
->>>>>>> 154a70e0
             E[..., ei] = F
             evtlabs.append(elab)
         elif len(evtypes)==1:
@@ -285,29 +281,6 @@
                   [0, 0, 0, 1, 0, 1, 0, 0, 1, 0, 0, 1, 0]])
     
     print("Raw  :{}".format(M))
-<<<<<<< HEAD
-    e,_ = stim2event(M, 1, axis=-1);     print("1:{}".format(e[0, ...].T))
-    e,_ = stim2event(M, 'flash', axis=-1);     print("flash:{}".format(e[0, ...].T))
-    e,_ = stim2event(M, 're', axis=-1);        print("re   :{}".format(e[0, ...].T))
-    e,_ = stim2event(M, 'fe', axis=-1);        print("fe   :{}".format(e[0, ...].T))
-    e,_ = stim2event(M, 'diff', axis=-1);      print("diff :{}".format(e[0, ...].T))
-    e,_ = stim2event(M, 'inc', axis=-1);       print("inc  :{}".format(e[0, ...].T))
-    e,_ = stim2event(M, 'dec', axis=-1);       print("dec  :{}".format(e[0, ...].T))
-    e,_ = stim2event(M, 'new', axis=-1);      print("new  :{}".format(e[0, ...].T))
-    e,_ = stim2event(M, 'grad', axis=-1);      print("grad :{}".format(e[0, ...].T))
-    e,_ = stim2event(M, 'hot-one', axis=-1);      print("hot-one :{}".format(e[0, ...].T))
-    e,_ = stim2event(M, 'hot2', axis=-1);      print("hot2 :{}".format(e[0, ...].T))
-    e,_ = stim2event(M, 'output2event', axis=-1);   print("output2event :{}".format(e[0, ...].T))
-    e,_ = stim2event(M*30, 'inc10', axis=-1);       print("inc10 :{}".format(e[0, ...].T))
-    e,_ = stim2event(M*30, 'dec10', axis=-1);       print("dec10 :{}".format(e[0, ...].T))
-    e,_ = stim2event(M-1, 'cross0', axis=-1);       print("cross0 :{}".format(e[0, ...].T))
-    e,_ = stim2event(M, ('re', 'fe'), axis=-1); print("refe :{}".format(e[0, ...].T))
-    e,_ = stim2event(M, 'onsetre', axis=-1);     print("onsetre:{}".format(e[0, ...].T))
-    e,_ = stim2event(M.T, ('re', 'fe', 'rest'), axis=-2); print("referest :{}".format(e[0, ...].T))
-    e,_ = stim2event(M.T, 'ntre', axis=-2);      print("ntre :{}".format(e[0, ...].T))
-
-    e,_ = stim2event(M, hot_greaterthan, axis=-1);  print("hot > :{}".format(e[0, ...].T))
-=======
     e = stim2event(M, 1, axis=-1);     print("1:{}".format(e[0, ...].T))
     e = stim2event(M, 'flash', axis=-1);     print("flash:{}".format(e[0, ...].T))
     e = stim2event(M, 're', axis=-1);        print("re   :{}".format(e[0, ...].T))
@@ -327,7 +300,6 @@
     e = stim2event(M.T, ('re', 'fe', 'anyre'), axis=-2); print("refeanyer :{}".format(e[0, ...].T))
     e = stim2event(M.T, ('re', 'fe', 'rest'), axis=-2); print("referest :{}".format(e[0, ...].T))
     e = stim2event(M.T, 'ntre', axis=-2);      print("ntre :{}".format(e[0, ...].T))
->>>>>>> 154a70e0
 
     # test incremental calling, propogating prefix between calls
     oM= None
