--- conflicted
+++ resolved
@@ -1003,11 +1003,7 @@
     def init_label(self, symb, x, y, w, h, font_size=None):
         # add the foreground label for this cell, and add to drawing batch
         if font_size is None or font_size == 'auto':
-<<<<<<< HEAD
-            font_size = int(min(w,h)*.75*72/96)
-=======
             font_size = int(min(w,h)*.75*72/96/len(symb))
->>>>>>> e767f301
         label=pyglet.text.Label(symb, font_size=font_size, x=x+w/2, y=y+h/2,
                                 color=(255, 255, 255, 255),
                                 anchor_x='center', anchor_y='center',
@@ -1032,11 +1028,7 @@
         sprite.h = h
         # re-scale (on GPU) to the size of this grid cell
         sprite.update(scale_x=int(sprite.w)/sprite.image.width, scale_y=int(sprite.h)/sprite.image.height)
-<<<<<<< HEAD
-        return sprite
-=======
         return sprite, symb
->>>>>>> e767f301
 
 
     def init_framerate(self):
@@ -1449,14 +1441,6 @@
 
         elif self.stage==self.ExptPhases.Calibration: # calibration
             print("calibration")
-<<<<<<< HEAD
-            self.selectionGrid.reset()
-            self.selectionGrid.set_grid(symbols=self.calibration_symbols, bgFraction=self.bgFraction)
-            self.selectionGrid.setliveFeedback(False)
-            self.selectionGrid.setshowNewTarget(True)
-            self.selectionGrid.target_only=self.simple_calibration
-            self.selectionGrid.set_sentence(self.calibrationSentence)
-=======
             screen = self.calibrationScreen
             screen.reset()
             screen.set_grid(symbols=self.calibration_symbols, bgFraction=self.bgFraction)
@@ -1464,7 +1448,6 @@
             screen.setshowNewTarget(True)
             screen.target_only=self.simple_calibration
             screen.set_sentence(self.calibrationSentence)
->>>>>>> e767f301
 
             self.calibration_args['framesperbit'] = self.framesperbit
             self.calibration_args['numframes'] = self.calibration_trialduration / isi
@@ -1496,16 +1479,6 @@
 
         elif self.stage==self.ExptPhases.CuedPrediction: # pred
             print("cued prediction")
-<<<<<<< HEAD
-            self.selectionGrid.reset()
-            self.selectionGrid.set_grid(symbols=self.symbols, bgFraction=self.bgFraction)
-            self.selectionGrid.liveFeedback=True
-            self.selectionGrid.setliveSelections(True)
-            self.selectionGrid.setshowNewTarget(False)
-            self.selectionGrid.target_only=False
-            self.selectionGrid.show_correct=True
-            self.selectionGrid.set_sentence(self.cuedpredictionSentence)
-=======
             screen = self.predictionScreen
             screen.reset()
             screen.set_grid(symbols=self.symbols, bgFraction=self.bgFraction)
@@ -1515,7 +1488,6 @@
             screen.target_only=False
             screen.show_correct=True
             screen.set_sentence(self.cuedpredictionSentence)
->>>>>>> e767f301
 
             self.prediction_args['framesperbit'] = self.framesperbit
             self.prediction_args['numframes'] = self.prediction_trialduration / isi
@@ -1538,16 +1510,6 @@
 
         elif self.stage==self.ExptPhases.Prediction: # pred
             print("prediction")
-<<<<<<< HEAD
-            self.selectionGrid.reset()
-            self.selectionGrid.set_grid(symbols=self.symbols, bgFraction=.05)
-            self.selectionGrid.liveFeedback=True
-            self.selectionGrid.target_only=False
-            self.selectionGrid.show_correct=False
-            self.selectionGrid.set_sentence(self.predictionSentence)
-            self.selectionGrid.setliveSelections(True)
-            self.selectionGrid.setshowNewTarget(False)
-=======
             screen = self.predictionScreen
             screen.reset()
             screen.set_grid(symbols=self.symbols, bgFraction=.05)
@@ -1557,7 +1519,6 @@
             screen.set_sentence(self.predictionSentence)
             screen.setliveSelections(True)
             screen.setshowNewTarget(False)
->>>>>>> e767f301
 
             self.prediction_args['framesperbit'] = self.framesperbit
             self.prediction_args['numframes'] = self.prediction_trialduration / isi
@@ -1823,11 +1784,8 @@
         calibration_symbols = symbols
     # make the screen manager object which manages the app state
     ss = ExptScreenManager(window, nt, symbols, ncal=ncal, npred=npred, framesperbit=framesperbit, 
-<<<<<<< HEAD
-=======
                         calibrationScreen=calibrationScreen, calscreen_args=calscreen_args,
                         predictionScreen=predictionScreen, predscreen_args=predscreen_args,
->>>>>>> e767f301
                         fullscreen_stimulus=fullscreen_stimulus, selectionThreshold=selectionThreshold, 
                         optosensor=optosensor, simple_calibration=simple_calibration, calibration_symbols=calibration_symbols, 
                         stimseq=stimseq, calibration_stimseq=calibration_stimseq,
