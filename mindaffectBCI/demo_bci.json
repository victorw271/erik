--- conflicted
+++ resolved
@@ -32,11 +32,7 @@
         "selectionThreshold":0.1,
         "symbols":"keyboard.txt",
         "calibration_symbols": "3x3.txt",
-<<<<<<< HEAD
-        "extra_symbols": ["iconic.txt","robot_control.txt","emojis.txt"],
-=======
         "extra_symbols": ["iconic.txt","robot_control.txt"],
->>>>>>> e767f301
         "stimfile":"mgold_65_6532_psk_60hz.png",
         "framesperbit":1,
         "fullscreen":false,
